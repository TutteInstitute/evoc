import numba
import numpy as np

from collections import namedtuple

from .disjoint_set import ds_rank_create, ds_find, ds_union_by_rank

LinkageMergeData = namedtuple("LinkageMergeData", ["parent", "size", "next"])


@numba.njit(cache=True)
def create_linkage_merge_data(base_size):
    parent = np.full(2 * base_size - 1, -1, dtype=np.intp)
    size = np.concatenate(
        (np.ones(base_size, dtype=np.intp), np.zeros(base_size - 1, dtype=np.intp))
    )
    next_parent = np.array([base_size], dtype=np.intp)

    return LinkageMergeData(parent, size, next_parent)


@numba.njit(cache=True)
def linkage_merge_find(linkage_merge, node):
    relabel = node
    while linkage_merge.parent[node] != -1 and linkage_merge.parent[node] != node:
        node = linkage_merge.parent[node]

    linkage_merge.parent[node] = node

    # label up to the root
    while linkage_merge.parent[relabel] != node:
        next_relabel = linkage_merge.parent[relabel]
        linkage_merge.parent[relabel] = node
        relabel = next_relabel

    return node


@numba.njit(cache=True)
def linkage_merge_join(linkage_merge, left, right):
    linkage_merge.size[linkage_merge.next[0]] = (
        linkage_merge.size[left] + linkage_merge.size[right]
    )
    linkage_merge.parent[left] = linkage_merge.next[0]
    linkage_merge.parent[right] = linkage_merge.next[0]
    linkage_merge.next[0] += 1


@numba.njit(cache=True)
def mst_to_linkage_tree(sorted_mst):
    result = np.empty((sorted_mst.shape[0], sorted_mst.shape[1] + 1))

    n_samples = sorted_mst.shape[0] + 1
    linkage_merge = create_linkage_merge_data(n_samples)

    for index in range(sorted_mst.shape[0]):

        left = np.intp(sorted_mst[index, 0])
        right = np.intp(sorted_mst[index, 1])
        delta = sorted_mst[index, 2]

        left_component = linkage_merge_find(linkage_merge, left)
        right_component = linkage_merge_find(linkage_merge, right)

        if left_component > right_component:
            result[index][0] = left_component
            result[index][1] = right_component
        else:
            result[index][1] = left_component
            result[index][0] = right_component

        result[index][2] = delta
        result[index][3] = (
            linkage_merge.size[left_component] + linkage_merge.size[right_component]
        )

        linkage_merge_join(linkage_merge, left_component, right_component)

    return result


@numba.njit(cache=True)
def bfs_from_hierarchy(hierarchy, bfs_root, num_points):
    to_process = [bfs_root]
    result = []

    while to_process:
        result.extend(to_process)
        next_to_process = []
        for n in to_process:
            if n >= num_points:
                i = n - num_points
                next_to_process.append(int(hierarchy[i, 0]))
                next_to_process.append(int(hierarchy[i, 1]))
        to_process = next_to_process

    return result


@numba.njit(cache=True)
def eliminate_branch(
    branch_node,
    parent_node,
    lambda_value,
    parents,
    children,
    lambdas,
    sizes,
    idx,
    ignore,
    hierarchy,
    num_points,
):
    if branch_node < num_points:
        parents[idx] = parent_node
        children[idx] = branch_node
        lambdas[idx] = lambda_value
        idx += 1
    else:
        for sub_node in bfs_from_hierarchy(hierarchy, branch_node, num_points):
            if sub_node < num_points:
                children[idx] = sub_node
                parents[idx] = parent_node
                lambdas[idx] = lambda_value
                idx += 1
            else:
                ignore[sub_node] = True

    return idx


CondensedTree = namedtuple(
    "CondensedTree", ["parent", "child", "lambda_val", "child_size"]
)


@numba.njit(fastmath=True, cache=True)
def condense_tree(hierarchy, min_cluster_size=10):
    root = 2 * hierarchy.shape[0]
    num_points = hierarchy.shape[0] + 1
    next_label = num_points + 1

    node_list = bfs_from_hierarchy(hierarchy, root, num_points)

    relabel = np.zeros(root + 1, dtype=np.int64)
    relabel[root] = num_points

    parents = np.ones(root, dtype=np.int64)
    children = np.empty(root, dtype=np.int64)
    lambdas = np.empty(root, dtype=np.float32)
    sizes = np.ones(root, dtype=np.int64)

<<<<<<< HEAD
    ignore = np.zeros(root + 1, dtype=np.bool_)
=======
    ignore = np.zeros(root + 1, dtype=np.bool)
>>>>>>> aa07f71b

    idx = 0

    for node in node_list:
        if ignore[node] or node < num_points:
            continue

        parent_node = relabel[node]
        l, r, d, _ = hierarchy[node - num_points]
        left = np.int64(l)
        right = np.int64(r)
        if d > 0.0:
            lambda_value = 1.0 / d
        else:
            lambda_value = np.inf

        left_count = (
            np.int64(hierarchy[left - num_points, 3]) if left >= num_points else 1
        )
        right_count = (
            np.int64(hierarchy[right - num_points, 3]) if right >= num_points else 1
        )

        # The logic here is in a strange order, but it has non-trivial performance gains ...
        # The most common case by far is a singleton on the left; and cluster on the right take care of this separately
        if left < num_points and right_count >= min_cluster_size:
            relabel[right] = parent_node
            parents[idx] = parent_node
            children[idx] = left
            lambdas[idx] = lambda_value
            idx += 1
        # Next most common is a small left cluster and a large right cluster: relabel the right node; eliminate the left branch
        elif left_count < min_cluster_size and right_count >= min_cluster_size:
            relabel[right] = parent_node
            idx = eliminate_branch(
                left,
                parent_node,
                lambda_value,
                parents,
                children,
                lambdas,
                sizes,
                idx,
                ignore,
                hierarchy,
                num_points,
            )
        # Then we have a large left cluster and a small right cluster: relabel the left node; elimiate the right branch
        elif left_count >= min_cluster_size and right_count < min_cluster_size:
            relabel[left] = parent_node
            idx = eliminate_branch(
                right,
                parent_node,
                lambda_value,
                parents,
                children,
                lambdas,
                sizes,
                idx,
                ignore,
                hierarchy,
                num_points,
            )
        # If both clusters are small then eliminate all branches
        elif left_count < min_cluster_size and right_count < min_cluster_size:
            idx = eliminate_branch(
                left,
                parent_node,
                lambda_value,
                parents,
                children,
                lambdas,
                sizes,
                idx,
                ignore,
                hierarchy,
                num_points,
            )
            idx = eliminate_branch(
                right,
                parent_node,
                lambda_value,
                parents,
                children,
                lambdas,
                sizes,
                idx,
                ignore,
                hierarchy,
                num_points,
            )
        # and finally if we actually have a legitimate cluster split, handle that correctly
        else:
            relabel[left] = next_label

            parents[idx] = parent_node
            children[idx] = next_label
            lambdas[idx] = lambda_value
            sizes[idx] = left_count
            next_label += 1
            idx += 1

            relabel[right] = next_label

            parents[idx] = parent_node
            children[idx] = next_label
            lambdas[idx] = lambda_value
            sizes[idx] = right_count
            next_label += 1
            idx += 1

    return CondensedTree(parents[:idx], children[:idx], lambdas[:idx], sizes[:idx])


@numba.njit(cache=True)
def extract_leaves(condensed_tree, allow_single_cluster=True):
    n_nodes = condensed_tree.parent.max() + 1
    n_points = condensed_tree.parent.min()
    leaf_indicator = np.ones(n_nodes, dtype=np.bool_)
    leaf_indicator[:n_points] = False

    for parent, child_size in zip(condensed_tree.parent, condensed_tree.child_size):
        if child_size > 1:
            leaf_indicator[parent] = False

    return np.nonzero(leaf_indicator)[0]


@numba.njit(cache=True, fastmath=True)
def score_condensed_tree_nodes(condensed_tree):
    result = {0: 0.0 for i in range(0)}

    for i in range(condensed_tree.parent.shape[0]):
        parent = condensed_tree.parent[i]
        if parent in result:
            result[parent] += (
                condensed_tree.lambda_val[i] * condensed_tree.child_size[i]
            )
        else:
            result[parent] = condensed_tree.lambda_val[i] * condensed_tree.child_size[i]

        if condensed_tree.child_size[i] > 1:
            child = condensed_tree.child[i]
            if child in result:
                result[child] -= (
                    condensed_tree.lambda_val[i] * condensed_tree.child_size[i]
                )
            else:
                result[child] = (
                    -condensed_tree.lambda_val[i] * condensed_tree.child_size[i]
                )

    return result


@numba.njit(cache=True)
def cluster_tree_from_condensed_tree(condensed_tree):
    mask = condensed_tree.child_size > 1
    return CondensedTree(
        condensed_tree.parent[mask],
        condensed_tree.child[mask],
        condensed_tree.lambda_val[mask],
        condensed_tree.child_size[mask],
    )


@numba.njit(cache=True)
def unselect_below_node(node, cluster_tree, selected_clusters):
    for child in cluster_tree.child[cluster_tree.parent == node]:
        unselect_below_node(child, cluster_tree, selected_clusters)
        selected_clusters[child] = False


@numba.njit(fastmath=True, cache=True)
def eom_recursion(node, cluster_tree, node_scores, selected_clusters):
    current_score = node_scores[node]

    children = cluster_tree.child[cluster_tree.parent == node]
    child_score_total = 0.0

    for child_node in children:
        child_score_total += eom_recursion(
            child_node, cluster_tree, node_scores, selected_clusters
        )

    if child_score_total > current_score:
        return child_score_total
    else:
        selected_clusters[node] = True
        unselect_below_node(node, cluster_tree, selected_clusters)
        return current_score


@numba.njit(cache=True)
def extract_eom_clusters(condensed_tree, cluster_tree, allow_single_cluster=False):
    node_scores = score_condensed_tree_nodes(condensed_tree)
    selected_clusters = {node: False for node in node_scores}

    if len(cluster_tree.parent) == 0:
        return np.zeros(0, dtype=np.int64)

    cluster_tree_root = cluster_tree.parent.min()

    if allow_single_cluster:
        eom_recursion(cluster_tree_root, cluster_tree, node_scores, selected_clusters)
    elif len(node_scores) > 1:
        root_children = cluster_tree.child[cluster_tree.parent == cluster_tree_root]
        for child_node in root_children:
            eom_recursion(child_node, cluster_tree, node_scores, selected_clusters)

    return np.asarray(
        [node for node, selected in selected_clusters.items() if selected]
    )


@numba.njit(cache=True)
def cluster_epsilon_search(clusters, cluster_tree, min_persistence=0.0):
    selected = list()
    # only way to create a typed empty set
    processed = {np.int64(0)}
    processed.clear()

    root = cluster_tree.parent.min()
    for cluster in clusters:
        eps = 1 / cluster_tree.lambda_val[cluster_tree.child == cluster][0]
        if eps < min_persistence:
            if cluster not in processed:
                parent = traverse_upwards(cluster_tree, min_persistence, root, cluster)
                selected.append(parent)
                processed |= segments_in_branch(cluster_tree, parent)
        else:
            selected.append(cluster)
    return np.asarray(selected)


@numba.njit(cache=True)
def traverse_upwards(cluster_tree, min_persistence, root, segment):
    parent = cluster_tree.parent[cluster_tree.child == segment][0]
    if parent == root:
        return root
    parent_eps = 1 / cluster_tree.lambda_val[cluster_tree.child == parent][0]
    if parent_eps >= min_persistence:
        return parent
    else:
        return traverse_upwards(cluster_tree, min_persistence, root, parent)


@numba.njit(cache=True)
def segments_in_branch(cluster_tree, segment):
    # only way to create a typed empty set
    result = {np.intp(0)}
    result.clear()
    to_process = {segment}

    while len(to_process) > 0:
        result |= to_process
        to_process = set(
            cluster_tree.child[in_set_parallel(cluster_tree.parent, to_process)]
        )

    return result


@numba.njit(parallel=True, cache=True)
def in_set_parallel(values, targets):
    mask = np.empty(values.shape[0], dtype=numba.boolean)
    for i in numba.prange(values.shape[0]):
        mask[i] = values[i] in targets
    return mask


@numba.njit(parallel=True, cache=True)
def get_cluster_labelling_at_cut(linkage_tree, cut, min_cluster_size):

    root = 2 * linkage_tree.shape[0]
    num_points = linkage_tree.shape[0] + 1
    result = np.empty(num_points, dtype=np.intp)
    disjoint_set = ds_rank_create(root + 1)

    cluster = num_points
    for i in range(linkage_tree.shape[0]):
        if linkage_tree[i, 2] < cut:
            ds_union_by_rank(disjoint_set, np.intp(linkage_tree[i, 0]), cluster)
            ds_union_by_rank(disjoint_set, np.intp(linkage_tree[i, 1]), cluster)
        cluster += 1

    cluster_size = np.zeros(cluster, dtype=np.intp)
    for n in range(num_points):
        cluster = ds_find(disjoint_set, n)
        cluster_size[cluster] += 1
        result[n] = cluster

    cluster_label_map = {-1: -1}
    cluster_label = 0
    unique_labels = np.unique(result)

    for cluster in unique_labels:
        if cluster_size[cluster] < min_cluster_size:
            cluster_label_map[cluster] = -1
        else:
            cluster_label_map[cluster] = cluster_label
            cluster_label += 1

    for n in numba.prange(num_points):
        result[n] = cluster_label_map[result[n]]

    return result


@numba.njit(cache=True)
def get_single_cluster_label_vector(
    tree,
    cluster,
    cluster_selection_epsilon,
    n_samples,
):
    if len(tree.parent) == 0:
        return np.full(n_samples, -1, dtype=np.intp)

    result = np.full(n_samples, -1, dtype=np.intp)
    max_lambda = tree.lambda_val[tree.parent == cluster].max()

    for i in range(tree.child.shape[0]):
        n = tree.child[i]
        cur_lambda = tree.lambda_val[i]
        if cluster_selection_epsilon > 0.0:
            if cur_lambda >= 1 / cluster_selection_epsilon:
                result[n] = 0
            else:
                result[n] = -1
        elif cur_lambda >= max_lambda:
            result[n] = 0

    return result


@numba.njit(cache=True)
def get_cluster_label_vector(
    tree,
    clusters,
    cluster_selection_epsilon,
    n_samples,
):
    if len(clusters) == 1:
        return get_single_cluster_label_vector(
            tree, clusters[0], cluster_selection_epsilon, n_samples
        )

    if len(tree.parent) == 0:
        return np.full(n_samples, -1, dtype=np.intp)
    root_cluster = tree.parent.min()
    result = np.full(n_samples, -1, dtype=np.intp)
    cluster_label_map = {c: n for n, c in enumerate(np.sort(clusters))}

    disjoint_set = ds_rank_create(max(tree.parent.max() + 1, tree.child.max() + 1))
    clusters = set(clusters)

    for n in range(tree.parent.shape[0]):
        child = tree.child[n]
        parent = tree.parent[n]
        if child not in clusters:
            ds_union_by_rank(disjoint_set, parent, child)

    for n in range(n_samples):
        cluster = ds_find(disjoint_set, n)
        if cluster <= root_cluster:
            result[n] = -1
        else:
            result[n] = cluster_label_map[cluster]

    return result


@numba.njit(cache=True)
def max_lambdas(tree, clusters):
    result = {c: 0.0 for c in clusters}

    for n in range(tree.parent.shape[0]):
        cluster = tree.parent[n]
        if cluster in clusters and tree.child_size[n] == 1:
            result[cluster] = max(result[cluster], tree.lambda_val[n])

    return result


@numba.njit(cache=True)
def get_point_membership_strength_vector(tree, clusters, labels):
    result = np.zeros(labels.shape[0], dtype=np.float32)
    deaths = max_lambdas(tree, set(clusters))
    root_cluster = tree.parent.min()
    cluster_index_map = {n: c for n, c in enumerate(np.sort(clusters))}

    for n in range(tree.child.shape[0]):
        point = tree.child[n]
        if point >= root_cluster or labels[point] < 0:
            continue

        cluster = cluster_index_map[labels[point]]
        max_lambda = deaths[cluster]
        if max_lambda == 0.0 or not np.isfinite(tree.lambda_val[n]):
            result[point] = 1.0
        else:
            lambda_val = min(tree.lambda_val[n], max_lambda)
            result[point] = lambda_val / max_lambda

    return result<|MERGE_RESOLUTION|>--- conflicted
+++ resolved
@@ -149,12 +149,7 @@
     children = np.empty(root, dtype=np.int64)
     lambdas = np.empty(root, dtype=np.float32)
     sizes = np.ones(root, dtype=np.int64)
-
-<<<<<<< HEAD
     ignore = np.zeros(root + 1, dtype=np.bool_)
-=======
-    ignore = np.zeros(root + 1, dtype=np.bool)
->>>>>>> aa07f71b
 
     idx = 0
 
